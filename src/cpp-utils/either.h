--- conflicted
+++ resolved
@@ -8,30 +8,6 @@
 
 namespace cpputils {
 
-<<<<<<< HEAD
-template<class Left, class Right>
-class either final {
-public:
-  template<class Head, class... Tail, std::enable_if_t<std::is_constructible<Left, Head, Tail...>::value && !std::is_constructible<Right, Head, Tail...>::value>* = nullptr>
-  either(Head&& construct_left_head_arg, Tail&&... construct_left_tail_args) noexcept(noexcept(std::declval<either<Left, Right>>()._construct_left(std::forward<Head>(construct_left_head_arg), std::forward<Tail>(construct_left_tail_args)...)))
-      : _side(Side::left) {
-    _construct_left(std::forward<Head>(construct_left_head_arg), std::forward<Tail>(construct_left_tail_args)...);
-  }
-
-  template<class Head, class... Tail, std::enable_if_t<!std::is_constructible<Left, Head, Tail...>::value && std::is_constructible<Right, Head, Tail...>::value>* = nullptr>
-  either(Head&& construct_right_head_arg, Tail&&... construct_right_tail_args) noexcept(noexcept(std::declval<either<Left, Right>>()._construct_right(std::forward<Head>(construct_right_head_arg), std::forward<Tail>(construct_right_tail_args)...)))
-      : _side(Side::right) {
-    _construct_right(std::forward<Head>(construct_right_head_arg), std::forward<Tail>(construct_right_tail_args)...);
-  }
-
-  //TODO Try allowing copy-construction when Left/Right types are std::is_convertible
-  either(const either<Left, Right> &rhs) noexcept(noexcept(std::declval<either<Left, Right>>()._construct_left(rhs._left)) && noexcept(std::declval<either<Left, Right>>()._construct_right(rhs._right)))
-      : _side(rhs._side) {
-    if(_side == Side::left) {
-      _construct_left(rhs._left);
-    } else {
-      _construct_right(rhs._right);
-=======
     template<class Left, class Right>
     class either final {
     public:
@@ -220,197 +196,37 @@
         } else {
             return lhs.right() == rhs.right();
         }
->>>>>>> 8f9dcad5
-    }
-  }
-
-  either(either<Left, Right> &&rhs) noexcept(noexcept(_construct_left(std::move(rhs._left))) && noexcept(_construct_right(std::move(rhs._right))))
-      : _side(rhs._side) {
-    if(_side == Side::left) {
-      _construct_left(std::move(rhs._left));
-    } else {
-      _construct_right(std::move(rhs._right));
-    }
-  }
-
-  ~either() {
-    _destruct();
-  }
-
-  //TODO Try allowing copy-assignment when Left/Right types are std::is_convertible
-  either<Left, Right> &operator=(const either<Left, Right> &rhs) noexcept(noexcept(_construct_left(rhs._left)) && noexcept(_construct_right(rhs._right))) {
-    _destruct();
-    _side = rhs._side;
-    if (_side == Side::left) {
-      _construct_left(rhs._left);
-    } else {
-      _construct_right(rhs._right);
-    }
-    return *this;
-  }
-
-  either<Left, Right> &operator=(either<Left, Right> &&rhs) noexcept(noexcept(_construct_left(std::move(rhs._left))) && noexcept(_construct_right(std::move(rhs._right)))) {
-    _destruct();
-    _side = rhs._side;
-    if (_side == Side::left) {
-      _construct_left(std::move(rhs._left));
-    } else {
-      _construct_right(std::move(rhs._right));
-    }
-    return *this;
-  }
-
-  //TODO fold, map_left, map_right, left_or_else(val), right_or_else(val), left_or_else(func), right_or_else(func)
-
-  bool is_left() const noexcept {
-    return _side == Side::left;
-  }
-
-  bool is_right() const noexcept {
-    return _side == Side::right;
-  }
-
-  const Left &left() const& {
-    ASSERT(is_left(), "Tried to get left side of an either which is right.");
-    return _left;
-  }
-  Left &left() & {
-    return const_cast<Left&>(const_cast<const either<Left, Right>*>(this)->left());
-  }
-  Left &&left() && {
-    return std::move(left());
-  }
-
-  const Right &right() const& {
-    ASSERT(is_right(), "Tried to get right side of an either which is left.");
-    return _right;
-  }
-  Right &right() & {
-    return const_cast<Right&>(const_cast<const either<Left, Right>*>(this)->right());
-  }
-  Right &&right() && {
-    return std::move(right());
-  }
-
-  boost::optional<const Left&> left_opt() const& noexcept {
-    if (_side == Side::left) {
-      return _left;
-    } else {
-      return boost::none;
-    }
-  }
-  boost::optional<Left&> left_opt() & noexcept {
-    if (_side == Side::left) {
-      return _left;
-    } else {
-      return boost::none;
-    }
-  }
-  // warning: opposed to the other left_opt variants, this one already moves the content and returns by value.
-  boost::optional<Left> left_opt() && noexcept(noexcept(boost::optional<Left>(std::move(_left)))) {
-    if (_side == Side::left) {
-      return std::move(_left);
-    } else {
-      return boost::none;
-    }
-  }
-
-  boost::optional<const Right&> right_opt() const& noexcept {
-    if (_side == Side::right) {
-      return _right;
-    } else {
-      return boost::none;
-    }
-  }
-  boost::optional<Right&> right_opt() & noexcept {
-    if (_side == Side::right) {
-      return _right;
-    } else {
-      return boost::none;
-    }
-  }
-  // warning: opposed to the other left_opt variants, this one already moves the content and returns by value.
-  boost::optional<Right> right_opt() && noexcept(noexcept(boost::optional<Right>(std::move(_right)))) {
-    if (_side == Side::right) {
-      return std::move(_right);
-    } else {
-      return boost::none;
-    }
-  }
-
-private:
-  union {
-    Left _left;
-    Right _right;
-  };
-  enum class Side : uint8_t {left, right} _side;
-
-  explicit either(Side side) noexcept : _side(side) {}
-
-  template<typename... Args>
-  void _construct_left(Args&&... args) noexcept(noexcept(new Left(std::forward<Args>(args)...))) {
-    new(&_left)Left(std::forward<Args>(args)...);
-  }
-  template<typename... Args>
-  void _construct_right(Args&&... args) noexcept(noexcept(new Right(std::forward<Args>(args)...))) {
-    new(&_right)Right(std::forward<Args>(args)...);
-  }
-  void _destruct() noexcept {
-    if (_side == Side::left) {
-      _left.~Left();
-    } else {
-      _right.~Right();
-    }
-  }
-
-  template<typename Left_, typename Right_, typename... Args>
-  friend either<Left_, Right_> make_left(Args&&... args) /* TODO noexcept(noexcept(std::declval<either<Left, Right>>()._construct_left(std::forward<Args>(args)...))) */;
-
-  template<typename Left_, typename Right_, typename... Args>
-  friend either<Left_, Right_> make_right(Args&&... args) /* TODO noexcept(noexcept(std::declval<either<Left, Right>>()._construct_right(std::forward<Args>(args)...))) */;
-};
-
-template<class Left, class Right>
-inline bool operator==(const either<Left, Right> &lhs, const either<Left, Right> &rhs) noexcept(noexcept(std::declval<Left>() == std::declval<Left>()) && noexcept(std::declval<Right>() == std::declval<Right>())) {
-  if (lhs.is_left() != rhs.is_left()) {
-    return false;
-  }
-  if (lhs.is_left()) {
-    return lhs.left() == rhs.left();
-  } else {
-    return lhs.right() == rhs.right();
-  }
+    }
+
+    template<class Left, class Right>
+    inline bool operator!=(const either<Left, Right> &lhs, const either<Left, Right> &rhs) noexcept(noexcept(operator==(lhs, rhs))) {
+        return !operator==(lhs, rhs);
+    }
+
+    template<class Left, class Right>
+    inline std::ostream &operator<<(std::ostream &stream, const either<Left, Right> &value) {
+        if (value.is_left()) {
+            stream << "Left(" << value.left() << ")";
+        } else {
+            stream << "Right(" << value.right() << ")";
+        }
+        return stream;
+    }
+
+    template<typename Left, typename Right, typename... Args>
+    inline either<Left, Right> make_left(Args&&... args) /* TODO noexcept(noexcept(std::declval<either<Left, Right>>()._construct_left(std::forward<Args>(args)...))) */ {
+        either<Left, Right> result(either<Left, Right>::Side::left);
+        result._construct_left(std::forward<Args>(args)...);
+        return result;
+    }
+
+    template<typename Left, typename Right, typename... Args>
+    inline either<Left, Right> make_right(Args&&... args) /* TODO noexcept(noexcept(std::declval<either<Left, Right>>()._construct_right(std::forward<Args>(args)...))) */ {
+        either<Left, Right> result(either<Left, Right>::Side::right);
+        result._construct_right(std::forward<Args>(args)...);
+        return result;
+    }
 }
 
-template<class Left, class Right>
-inline bool operator!=(const either<Left, Right> &lhs, const either<Left, Right> &rhs) noexcept(noexcept(operator==(lhs, rhs))) {
-  return !operator==(lhs, rhs);
-}
-
-template<class Left, class Right>
-inline std::ostream &operator<<(std::ostream &stream, const either<Left, Right> &value) {
-  if (value.is_left()) {
-    stream << "Left(" << value.left() << ")";
-  } else {
-    stream << "Right(" << value.right() << ")";
-  }
-  return stream;
-}
-
-template<typename Left, typename Right, typename... Args>
-inline either<Left, Right> make_left(Args&&... args) /* TODO noexcept(noexcept(std::declval<either<Left, Right>>()._construct_left(std::forward<Args>(args)...))) */ {
-  either<Left, Right> result(either<Left, Right>::Side::left);
-  result._construct_left(std::forward<Args>(args)...);
-  return result;
-}
-
-template<typename Left, typename Right, typename... Args>
-inline either<Left, Right> make_right(Args&&... args) /* TODO noexcept(noexcept(std::declval<either<Left, Right>>()._construct_right(std::forward<Args>(args)...))) */ {
-  either<Left, Right> result(either<Left, Right>::Side::right);
-  result._construct_right(std::forward<Args>(args)...);
-  return result;
-}
-}
-
 
 #endif