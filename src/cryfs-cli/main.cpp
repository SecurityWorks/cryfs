--- conflicted
+++ resolved
@@ -8,10 +8,6 @@
 using cpputils::Random;
 using cpputils::SCrypt;
 using cpputils::CurlHttpClient;
-<<<<<<< HEAD
-using cpputils::make_unique_ref;
-=======
->>>>>>> next
 using cpputils::IOStreamConsole;
 using std::make_shared;
 using std::cerr;
@@ -19,11 +15,7 @@
 int main(int argc, const char *argv[]) {
     try {
         auto &keyGenerator = Random::OSRandom();
-<<<<<<< HEAD
-        return Cli(keyGenerator, SCrypt::DefaultSettings, make_unique_ref<IOStreamConsole>(),
-=======
         return Cli(keyGenerator, SCrypt::DefaultSettings, make_shared<IOStreamConsole>(),
->>>>>>> next
                    make_shared<CurlHttpClient>()).main(argc, argv);
     } catch (const std::exception &e) {
         cerr << "Error: " << e.what();
