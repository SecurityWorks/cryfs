--- conflicted
+++ resolved
@@ -218,22 +218,12 @@
             return CryConfigLoader(_console, _keyGenerator, _scryptSettings,
                                    &Cli::_askPasswordNoninteractive,
                                    &Cli::_askPasswordNoninteractive,
-<<<<<<< HEAD
-                                   cipher, blocksizeBytes, missingBlockIsIntegrityViolation,
-                                   _noninteractive).loadOrCreate(configFilePath);
-=======
-                                   cipher, blocksizeBytes).loadOrCreate(configFilePath);
->>>>>>> 5b1c2aeb
+                                   cipher, blocksizeBytes, missingBlockIsIntegrityViolation).loadOrCreate(configFilePath);
         } else {
             return CryConfigLoader(_console, _keyGenerator, _scryptSettings,
                                    &Cli::_askPasswordForExistingFilesystem,
                                    &Cli::_askPasswordForNewFilesystem,
-<<<<<<< HEAD
-                                   cipher, blocksizeBytes, missingBlockIsIntegrityViolation,
-                                   _noninteractive).loadOrCreate(configFilePath);
-=======
-                                   cipher, blocksizeBytes).loadOrCreate(configFilePath);
->>>>>>> 5b1c2aeb
+                                   cipher, blocksizeBytes, missingBlockIsIntegrityViolation).loadOrCreate(configFilePath);
         }
     }
 
