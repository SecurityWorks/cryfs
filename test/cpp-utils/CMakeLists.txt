project (cpp-utils-test)

set(SOURCES
    crypto/symmetric/CipherTest.cpp
    crypto/kdf/SCryptTest.cpp
    crypto/kdf/SCryptParametersTest.cpp
    crypto/hash/HashTest.cpp
    MacrosIncludeTest.cpp
    pointer/unique_ref_test.cpp
    pointer/cast_include_test.cpp
    pointer/cast_test.cpp
    pointer/unique_ref_boost_optional_gtest_workaround_include_test.cpp
    pointer/optional_ownership_ptr_include_test.cpp
    pointer/optional_ownership_ptr_test.cpp
    pointer/unique_ref_include_test.cpp
    process/daemonize_include_test.cpp
    process/subprocess_include_test.cpp
<<<<<<< HEAD
    process/SubprocessTest.cpp
=======
    process/pipe/PipeDescriptorTest.cpp
    process/pipe/PipeStreamEndpointTest.cpp
    process/pipe/PipeReadWriteTest.cpp
    process/pipe/PipeBuilderTest.cpp
    process/daemon/DaemonPipeReadWriteTest.cpp
    process/daemon/DaemonizeTest.cpp
>>>>>>> 4b72a88e
    tempfile/TempFileTest.cpp
    tempfile/TempFileIncludeTest.cpp
    tempfile/TempDirIncludeTest.cpp
    tempfile/TempDirTest.cpp
    network/CurlHttpClientTest.cpp
    network/FakeHttpClientTest.cpp
    io/DontEchoStdinToStdoutRAIITest.cpp
    io/ConsoleIncludeTest.cpp
    io/ConsoleTest_AskYesNo.cpp
    io/ConsoleTest_Print.cpp
    io/ConsoleTest_Ask.cpp
	io/ConsoleTest_AskPassword.cpp
    random/RandomIncludeTest.cpp
    lock/LockPoolIncludeTest.cpp
    lock/ConditionBarrierIncludeTest.cpp
    lock/MutexPoolLockIncludeTest.cpp
    data/FixedSizeDataTest.cpp
    data/DataFixtureIncludeTest.cpp
    data/DataFixtureTest.cpp
    data/DataTest.cpp
    data/FixedSizeDataIncludeTest.cpp
    data/SerializationHelperTest.cpp
    data/DataIncludeTest.cpp
    logging/LoggingLevelTest.cpp
    logging/LoggerTest.cpp
    logging/LoggingTest.cpp
    logging/LoggerIncludeTest.cpp
    logging/LoggingIncludeTest.cpp
    assert/assert_release_test.cpp
    assert/backtrace_test.cpp
    assert/assert_debug_test.cpp
    system/GetTotalMemoryTest.cpp
    system/TimeTest.cpp
	system/FiletimeTest.cpp
    system/MemoryTest.cpp
    system/HomedirTest.cpp
	system/EnvTest.cpp
    value_type/ValueTypeTest.cpp
)

add_executable(${PROJECT_NAME}_exit_status process/exit_status.cpp)
target_activate_cpp14(${PROJECT_NAME}_exit_status)

add_executable(${PROJECT_NAME}_exit_signal assert/exit_signal.cpp)
target_activate_cpp14(${PROJECT_NAME}_exit_signal)
target_link_libraries(${PROJECT_NAME}_exit_signal cpp-utils)

add_executable(${PROJECT_NAME} ${SOURCES})
target_link_libraries(${PROJECT_NAME} googletest cpp-utils)
add_dependencies(${PROJECT_NAME} ${PROJECT_NAME}_exit_status ${PROJECT_NAME}_exit_signal)
add_test(${PROJECT_NAME} ${PROJECT_NAME})

target_enable_style_warnings(${PROJECT_NAME})
target_activate_cpp14(${PROJECT_NAME})<|MERGE_RESOLUTION|>--- conflicted
+++ resolved
@@ -15,16 +15,13 @@
     pointer/unique_ref_include_test.cpp
     process/daemonize_include_test.cpp
     process/subprocess_include_test.cpp
-<<<<<<< HEAD
     process/SubprocessTest.cpp
-=======
     process/pipe/PipeDescriptorTest.cpp
     process/pipe/PipeStreamEndpointTest.cpp
     process/pipe/PipeReadWriteTest.cpp
     process/pipe/PipeBuilderTest.cpp
     process/daemon/DaemonPipeReadWriteTest.cpp
     process/daemon/DaemonizeTest.cpp
->>>>>>> 4b72a88e
     tempfile/TempFileTest.cpp
     tempfile/TempFileIncludeTest.cpp
     tempfile/TempDirIncludeTest.cpp
