--- conflicted
+++ resolved
@@ -67,11 +67,7 @@
   Child *obj = new Child();
   unique_ref<Parent> source(nullcheck(unique_ptr<Parent>(obj)).value());
   unique_ref<Child> casted = dynamic_pointer_move<Child>(source).value();
-<<<<<<< HEAD
-  EXPECT_FALSE(source.isValid());  // source lost ownership
-=======
   EXPECT_FALSE(source.is_valid());  // source lost ownership
->>>>>>> ec3bec07
   EXPECT_EQ(obj, casted.get());
 }
 
@@ -119,11 +115,7 @@
   Child *obj = new Child();
   unique_ref<Child> source(nullcheck(unique_ptr<Child>(obj)).value());
   unique_ref<Parent> casted = dynamic_pointer_move<Parent>(source).value();
-<<<<<<< HEAD
-  EXPECT_FALSE(source.isValid());  // source lost ownership
-=======
   EXPECT_FALSE(source.is_valid());  // source lost ownership
->>>>>>> ec3bec07
   EXPECT_EQ(obj, casted.get());
 }
 
