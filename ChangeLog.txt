--- conflicted
+++ resolved
@@ -1,4 +1,3 @@
-<<<<<<< HEAD
 Version 0.11.0 (unreleased)
 ---------------
 Security:
@@ -37,12 +36,12 @@
 * Updated to boost 1.75
 * Updated to crypto++ 8.5
 
-=======
+
 Version 0.10.4 (unreleased)
 --------------
 Fixed bugs:
 * Fixed an issue when compiling with GCC 11, see https://github.com/cryfs/cryfs/issues/389
->>>>>>> 27587ea1
+
 
 Version 0.10.3
 ---------------
